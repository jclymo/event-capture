// Content script that captures user interactions on the active page (Modular Architecture)
//
// Purpose: Attach configurable DOM and navigation listeners to capture meaningful 
// user interactions (e.g., clicks, inputs, navigations) and send normalized event 
// objects to the background script for persistence.
//
// This is the main entry point that orchestrates all recorder modules:
// - config: Event types, defaults, and configuration loading
// - state: Recording state, navigation tracking, click behavior, error recovery
// - capture: Event recording, navigation handling, HTML snapshots, prebuffering
// - identification: Element selectors (CSS/XPath), BID generation, metadata, a11y
// - browsergym: Script injection and DOM observation for element marking
// - iframe: Iframe detection, instrumentation, and cross-frame event capture
// - listeners: Critical early-attach listeners, DOM and navigation event handling
// - session: Recording session initialization, start/stop lifecycle
// - utils: Helper functions and element utilities

(function() {
  // Prevent re-injection for new recording sessions
  if (window.taskRecorderInitialized) {
    console.log("Recorder script re-injected, skipping");
    return;
  }

<<<<<<< HEAD
  window.taskRecorderInitialized = true;
  console.log("🚀 Task Recorder content script starting...");

  // Import and initialize critical listeners first (must be synchronous)
  import('./recorder/listeners/critical-listeners.js').then(({ preAttachCriticalListeners }) => {
    if (!window.__recorderCriticalAttached) {
      preAttachCriticalListeners();
      window.__recorderCriticalAttached = true;
      console.log('✅ Critical listeners pre-attached');
=======
  function flushPrebuffer(startMs) {
    try {
      const cutoff = (typeof startMs === 'number' ? startMs : Date.now()) - 250; // small margin
      const items = prebufferEvents.filter(x => x.ts >= cutoff);
      if (items.length) {
        console.log('Flushing prebuffered events:', items.length);
      }
      items.forEach(({ ev }) => {
        try { recordEvent(ev); } catch (err) { console.warn('Failed to flush prebuffered event:', err); }
      });
    } finally {
      prebufferEvents.length = 0;
    }
  }

  function mergeEventConfig(userConfig) {
    const configClone = JSON.parse(JSON.stringify(DEFAULT_EVENT_CONFIG));

    if (!userConfig) {
      return configClone;
    }

    if (Array.isArray(userConfig.domEvents)) {
      const existingDom = new Map(configClone.domEvents.map(evt => [evt.name, evt]));
      userConfig.domEvents.forEach(evt => {
        if (!evt || !evt.name) {
          return;
        }
        if (existingDom.has(evt.name)) {
          Object.assign(existingDom.get(evt.name), evt);
        } else {
          configClone.domEvents.push(evt);
        }
      });
    }

    if (Array.isArray(userConfig.navigationEvents)) {
      const existingNav = new Map(configClone.navigationEvents.map(evt => [evt.name, evt]));
      userConfig.navigationEvents.forEach(evt => {
        if (!evt || !evt.name) {
          return;
        }
        if (existingNav.has(evt.name)) {
          Object.assign(existingNav.get(evt.name), evt);
        } else {
          configClone.navigationEvents.push(evt);
        }
      });
    }

    if (userConfig.observers && typeof userConfig.observers.dynamicDom === 'boolean') {
      configClone.observers.dynamicDom = userConfig.observers.dynamicDom;
    }

    if (userConfig.htmlCapture && typeof userConfig.htmlCapture.enabled === 'boolean') {
      configClone.htmlCapture.enabled = userConfig.htmlCapture.enabled;
    }

    return configClone;
  }

  let htmlCaptureEnabled = true;

  async function loadEventConfig() {
    if (cachedEventConfig) {
      return cachedEventConfig;
    }

    try {
      const configUrl = chrome.runtime.getURL('event-config.json');
      const response = await fetch(configUrl, { cache: 'no-cache' });
      if (!response.ok) {
        throw new Error(`Failed to load event-config.json: ${response.status}`);
      }
      const userConfig = await response.json();
      cachedEventConfig = mergeEventConfig(userConfig);
    } catch (error) {
      console.warn('Falling back to default event configuration.', error);
      cachedEventConfig = mergeEventConfig(null);
    }

    htmlCaptureEnabled = !!cachedEventConfig.htmlCapture?.enabled;

    return cachedEventConfig;
  }

  const debouncedRecordInput = debounce((e) => {
    const val = getElementValueUnified(e.target);
    if (val !== lastEventData.lastInputValue) {
      recordEvent(e);
    }
  }, 300);

  const debouncedRecordScroll = debounce((e) => {
    recordEvent(e);
  }, 100);

  // Track click behavior to handle double-clicks and rapid clicks
  const clickState = {
    lastClickTime: 0,
    lastMouseUpTime: 0,
    lastClickTarget: null,
    lastClickButton: null,
    lastClickCoords: null,
    clickCount: 0
  };

  // Verify that our event capture is working correctly
  const eventVerification = {
    clicks: [],
    inputs: [],
    navigations: [],
    lastEventTime: 0
  };

  // Test mode settings for debugging and validation
  const testMode = {
    enabled: true,
    validationQueue: [],
    lastValidationTime: 0,
    validationInterval: 1000, // Check every second
    maxQueueSize: 100        // Don't let the queue get too big
  };

  // Format timestamps in a consistent way
  function formatTimestamp(timestamp) {
    return new Date(timestamp).toISOString();
  }



  function captureHtml(eventType, sourceDocument = document) {
    if (!htmlCaptureEnabled) {
      return;
    }
    console.log('XXXXX approved html capture')

    const doc = sourceDocument || document;
    const clone = doc.documentElement.cloneNode(true);

    // // --- 1. Remove scripts and noscripts ---
    // clone.querySelectorAll('script, noscript').forEach(el => el.remove());
    // // --- 2. Remove inline event handlers (e.g., onclick) ---
    // clone.querySelectorAll('*').forEach(el => {
    //   for (const attr of Array.from(el.attributes)) {
    //     if (attr.name.startsWith('on')) el.removeAttribute(attr.name);
    //   }
    // });
    // --- 3. Inline all stylesheets, minified ---
    let styles = [];
    try {
      styles = Array.from(doc.styleSheets);
    } catch (err) {
      console.warn('Unable to access stylesheets for HTML capture:', err);
      styles = [];
    }
    for (const sheet of styles) {
      try {
        const rules = Array.from(sheet.cssRules)
          .map(r => r.cssText.replace(/\s+/g, ' ').trim())
          .join('');
        const style = doc.createElement('style');
        style.textContent = rules;
        clone.querySelector('head').appendChild(style);
      } catch (err) {
        // Cross-origin stylesheets may not be accessible
        console.warn('Skipped stylesheet:', sheet.href);
      }
    }
    // --- 4. Remove unnecessary attributes (but keep accessibility-relevant ones) ---
    // const keepAttrs = [
    //   'id', 'class', 'href', 'src', 'type', 'value', 'name', 'for', 'data-bid'
    // ];
    // clone.querySelectorAll('*').forEach(el => {
    //   for (const attr of Array.from(el.attributes)) {
    //     if (!keepAttrs.some(k => attr.name.startsWith(k))) {
    //       el.removeAttribute(attr.name);
    //     }
    //   }
    // });
    // // --- 5. Remove heavy media sources ---
    // clone.querySelectorAll('img, video, source').forEach(el => {
    //   el.removeAttribute('src');
    // });
    
    // --- 6. Minify the resulting HTML ---
    const currentHtml =
      '<!DOCTYPE html>\n' +
      clone.outerHTML
        .replace(/\s+/g, ' ')   // collapse whitespace
        .replace(/> </g, '><'); // remove inter-tag spaces
    
    chrome.runtime.sendMessage({ 
      type: 'htmlCapture', 
      event: {
        html: currentHtml,
        type: 'htmlCapture',
        eventType: eventType,
        timestamp: Date.now(),
        url: (doc.defaultView && doc.defaultView.location)
          ? doc.defaultView.location.href
          : window.location.href
      } 
    });
    if (eventType ==="change") {
      HTMLCOOLDOWNOVERRIDE = Date.now();
    }
  }

  document.addEventListener('DOMContentLoaded', function() {
    isNewPageLoad = true; // Reset first page load flag
    requestHtmlCapture('new page loaded');
  });

  // This function helps us decide if we should ignore an event
  // We don't want to record every tiny movement or duplicate actions
  function shouldIgnoreEvent(event, type) {
    const { primary: resolvedTarget, original: originalTarget } = resolveEventTarget(event.target);
    const element = resolvedTarget || originalTarget;
    if (!element) {
      return true;
    }

    const currentValue = getElementValueUnified(element);
    const currentTime = Date.now();
    
    // Special handling for clicks - we want to be smart about what clicks we record
    if (type === EVENT_TYPES.CLICK || type === 'mouseup') {
        const isClickEvent = type === EVENT_TYPES.CLICK;
        const sameTarget = element === clickState.lastClickTarget;
        const sameButton = clickState.lastClickButton === event.button;
        const lastCoords = clickState.lastClickCoords;
        const currentCoords = {
            x: typeof event.screenX === 'number' ? event.screenX : 0,
            y: typeof event.screenY === 'number' ? event.screenY : 0
        };
        const previousTime = isClickEvent ? clickState.lastClickTime : clickState.lastMouseUpTime;

        if (lastCoords && sameButton) {
            const deltaX = Math.abs(currentCoords.x - lastCoords.x);
            const deltaY = Math.abs(currentCoords.y - lastCoords.y);
            const isSameSpot = deltaX <= 2 && deltaY <= 2;
            if (isSameSpot && previousTime && (currentTime - previousTime) < 200) {
                return true;
            }
        }

        // Ignore super quick consecutive clicks on the same element
        if (isClickEvent && previousTime && sameTarget && (currentTime - previousTime) < 25) {
            return true;
        }

        // Remember this click for next time
        if (isClickEvent) {
            clickState.lastClickTime = currentTime;
        } else {
            clickState.lastMouseUpTime = currentTime;
        }
        clickState.lastClickTarget = element;
        clickState.lastClickButton = event.button;
        clickState.lastClickCoords = currentCoords;
        clickState.clickCount++;
        
        // Log what we clicked on - helpful for debugging
        // console.log(`Click detected on:`, {
        //     element: element.tagName,
        //     id: element.id,
        //     class: element.className,
        //     text: element.textContent.trim().substring(0, 50),
        //     clickCount: clickState.clickCount,
        //     type: type,
        //     timestamp: new Date(currentTime).toISOString(),
        //     button: event.button,  // Which mouse button was used
        //     buttons: event.buttons // State of all mouse buttons
        // });

        // Always record clicks on interactive elements (buttons, links, etc.)
        if (isInteractiveElement(element)) {
            return false;
        }
    }
    
    // Handle input events - we only care about actual changes
    if (type === EVENT_TYPES.INPUT) {
        // Skip if the value hasn't changed
        if (currentValue === lastEventData.lastInputValue) {
            return true;
        }
        // Remember this value for next time
        lastEventData.lastInputValue = currentValue;
    }

    // Handle scroll events - we only care about significant scrolling
    if (type === EVENT_TYPES.SCROLL) {
        const scrollThreshold = 50; // pixels
        if (Math.abs(event.deltaY) < scrollThreshold) {
            return true; // Ignore tiny scrolls
        }
    }

    // Handle mouse hover events - only record for interactive elements or tooltips
    if (type === EVENT_TYPES.MOUSE_OVER || type === EVENT_TYPES.MOUSE_OUT) {
        if (!isInteractiveElement(element) && !element.hasAttribute('title')) {
            return true; // Ignore hovering over regular text
        }
    }

    // Check for duplicate events within a short time window
    if (type !== EVENT_TYPES.CLICK &&
        type !== EVENT_TYPES.INPUT &&
        lastEventData.type === type && 
        lastEventData.target === element && 
        currentTime - lastEventData.timestamp < 300) {
        return true; // Ignore duplicates within 300ms
    }
    
    // Update our memory of the last event
    lastEventData.type = type;
    lastEventData.target = element;
    lastEventData.value = currentValue;
    lastEventData.timestamp = currentTime;
    
    return false;
  }

  // Helper to identify interactive elements that users can click or interact with
  function isInteractiveElement(element) {
    const interactiveTags = ['button', 'input', 'select', 'textarea', 'a'];
    const interactiveRoles = ['button', 'link', 'checkbox', 'radio', 'textbox', 'combobox', 'listbox', 'menuitem'];
    
    return (
      interactiveTags.includes(element.tagName.toLowerCase()) ||
      interactiveRoles.includes(element.getAttribute('role')) ||
      element.onclick != null ||
      element.getAttribute('tabindex') === '0'
    );
  }

  // Quick check for images and links
  function isImageOrLink(element) {
    return element.tagName.toLowerCase() === 'img' || element.tagName.toLowerCase() === 'a';
  }

  // Get a CSS selector path to uniquely identify an element
  // This helps us find elements again later, even if the page changes
  function getElementCssPath(element) {
    if (!element || element.nodeType !== 1) return '';
    
    let path = [];
    while (element && element.nodeType === 1) {
      let selector = element.tagName.toLowerCase();
      
      // If element has an ID, we can stop here - IDs are unique!
      if (element.id) {
        selector += '#' + element.id;
        path.unshift(selector);
        break;
      } else {
        // Add classes to make the selector more specific
        if (element.className && typeof element.className === 'string') {
          const classes = element.className.split(/\s+/).filter(c => c);
          if (classes.length > 0) {
            selector += '.' + classes.join('.');
          }
        }
        
        // Add position information if there are similar siblings
        let sibling = element, index = 1;
        while (sibling = sibling.previousElementSibling) {
          if (sibling.tagName === element.tagName) index++;
        }
        if (index > 1) selector += ':nth-of-type(' + index + ')';
        
        path.unshift(selector);
        element = element.parentNode;
      }
      
      // Keep the path reasonably short
      if (path.length > 5) break;
    }
    
    return path.join(' > ');
  }

  // Utility function to get element XPath
  function getElementXPath(element) {
    if (!element || element.nodeType !== 1) return '';
    
    if (element.id !== '') {
      return `//*[@id="${element.id}"]`;
    }
      // Handle document root
    if (element === document.documentElement) {
      return '/html';
    }
    
    if (element === document.body) {
      return '/html/body';
    }
    if (!element.parentNode) {
      return ''; // Detached element
    }
    
    let ix = 0;
    const siblings = element.parentNode.childNodes;
    for (let i = 0; i < siblings.length; i++) {
      const sibling = siblings[i];
      if (sibling === element) {
        const parentPath = getElementXPath(element.parentNode);
        const tagName = element.tagName.toLowerCase();
        const index = ix + 1;
        return `${parentPath}/${tagName}[${index}]`;
        // return getElementXPath(element.parentNode) + '/' + element.tagName.toLowerCase() + '[' + (ix + 1) + ']';
      }
      if (sibling.nodeType === 1 && sibling.tagName === element.tagName) {
        ix++;
      }
    }
  }

  // Function to get stable BID for an element (BrowserGym)
  function getStableBID(element) {
    // First try to get BrowserGym injected BID
    if (element.hasAttribute('data-bid')) {
      return element.getAttribute('data-bid');
    }

    // Fallback: try common attributes
    const attributes = [
      { attr: 'data-testid', prefix: 'test-' },
      { attr: 'aria-label', prefix: 'aria-' },
      { attr: 'id', prefix: 'id-' },
      { attr: 'name', prefix: 'name-' },
      { attr: 'placeholder', prefix: 'place-' },
      { attr: 'alt', prefix: 'alt-' },
      { attr: 'title', prefix: 'title-' },
      { attr: 'role', prefix: 'role-' }
    ];

    for (const { attr, prefix } of attributes) {
      const value = element.getAttribute(attr);
      if (value) {
        return prefix + value.toLowerCase().replace(/[^a-z0-9]/g, '-');
      }
    }

    // Last fallback: generate a semantic hash
    const tag = element.tagName.toLowerCase();
    const classes = element.className && typeof element.className === 'string'
      ? element.className.split(/\s+/).filter(c => c).join('-')
      : '';
    const text = element.textContent ? element.textContent.trim().substring(0, 30) : '';
    const siblings = Array.from(element.parentNode?.children || []);
    const index = siblings.indexOf(element);
    const semanticId = `${tag}-${classes}-${text}-${index}`;
    const hash = hashString(semanticId);
    return `${tag}${classes ? '-' + classes : ''}-${hash}`.toLowerCase().replace(/[^a-z0-9-]/g, '-');
  }

  // Enhanced hash function for better uniqueness
  function hashString(str) {
    let hash = 5381;
    for (let i = 0; i < str.length; i++) {
      hash = ((hash << 5) + hash) + str.charCodeAt(i);
    }
    // Convert to base36 and take first 6 characters
    return (hash >>> 0).toString(36).substring(0, 6);
  }

  function resolveEventTarget(node) {
    if (!node) {
      return { primary: null, original: null };
    }

    let element = node;
    if (element.nodeType !== Node.ELEMENT_NODE) {
      element = element.parentElement;
    }

    if (!element) {
      return { primary: null, original: null };
    }

    const interactiveSelector = [
      'button',
      'select',
      'textarea',
      'input',
      'option',
      'label',
      'summary',
      'details',
      'a[href]',
      '[role=\"button\"]',
      '[role=\"link\"]',
      '[role=\"menuitem\"]',
      '[role=\"option\"]',
      '[role=\"radio\"]',
      '[role=\"checkbox\"]',
      '[role=\"tab\"]',
      '[role=\"textbox\"]',
      '[contenteditable]',
      '[data-action]',
      '[data-testid]',
      '[data-bid]',
      '[aria-label]',
      '[aria-labelledby]',
      '[tabindex]:not([tabindex=\"-1\"])'
    ].join(', ');

    const primary = element.closest(interactiveSelector) || element;
    return { primary, original: element };
  }

  function getElementBoundingBox(element) {
    if (!element || typeof element.getBoundingClientRect !== 'function') {
      return null;
    }

    try {
      const rect = element.getBoundingClientRect();
      if (!rect) return null;
      if (typeof rect.toJSON === 'function') {
        return rect.toJSON();
      }
      return {
        x: rect.x,
        y: rect.y,
        width: rect.width,
        height: rect.height,
        top: rect.top,
        right: rect.right,
        bottom: rect.bottom,
        left: rect.left
      };
    } catch (err) {
      console.error('Failed to compute bounding box:', err);
      return null;
    }
  }

  function buildTargetMetadata(element) {
    if (!element || element.nodeType !== Node.ELEMENT_NODE) {
      return null;
    }

    const attributes = {};
    try {
      Array.from(element.attributes || []).forEach(attr => {
        attributes[attr.name] = attr.value;
      });
    } catch (err) {
      console.warn('Failed to serialize attributes for element', element, err);
    }

    let textContent = element.textContent || '';
    textContent = textContent.trim().replace(/\s+/g, ' ');
    const truncatedText = textContent.length > 200 ? `${textContent.slice(0, 200)}...` : textContent;

    let outerHTMLSnippet = null;
    let outerHTMLFull = null;
    if (typeof element.outerHTML === 'string') {
      const trimmedOuter = element.outerHTML.trim();
      if (trimmedOuter) {
        outerHTMLFull = trimmedOuter;
        outerHTMLSnippet = trimmedOuter.length > 3000
          ? `${trimmedOuter.slice(0, 3000)}...`
          : trimmedOuter;
      }
    }

    return {
      tag: element.tagName,
      id: element.id,
      class: element.className,
      text: truncatedText,
      value: element.value,
      isInteractive: isInteractiveElement(element),
      xpath: getElementXPath(element),
      cssPath: getElementCssPath(element),
      bid: getStableBID(element),
      a11y: getA11yIdentifiers(element),
      attributes,
      boundingBox: getElementBoundingBox(element),
      browsergym_set_of_marks: element.getAttribute('browsergym_set_of_marks') || null,
      browsergym_visibility_ratio: element.getAttribute('browsergym_visibility_ratio') || null,
      outerHTMLSnippet,
      outerHTMLFull
    };
  }

  // Function to verify and log event capture
  function verifyEventCapture(event, type) {
    const currentTime = Date.now();
    const { primary: resolvedTarget, original: originalTarget } = resolveEventTarget(event.target);
    const element = resolvedTarget || originalTarget || event.target;
    
    // Enhanced logging for click events
    if (type === EVENT_TYPES.CLICK) {
        console.log(`Click verification:`, {
            type: type,
            element: {
                tag: element.tagName,
                id: element.id,
                class: element.className,
                text: element.textContent.trim().substring(0, 50),
                value: element.value || '',
                isInteractive: isInteractiveElement(element)
            },
            time: new Date(currentTime).toISOString(),
            url: window.location.href,
            clickCount: clickState.clickCount
        });
>>>>>>> da2e1ada
    } else {
      console.log('ℹ️ Critical listeners already attached (previous injection)');
    }
  });

  // Make recording state accessible for debugging
  import('./recorder/state/recording-state.js').then(({ getRecordingState }) => {
    window.__recorderState = getRecordingState;
  });

  // Setup message listener for start/stop commands from popup/background
  chrome.runtime.onMessage.addListener((message, sender, sendResponse) => {
    console.log("📬 Message received in recorder:", message.action);

    Promise.all([
      import('./recorder/session/lifecycle.js'),
      import('./recorder/state/recording-state.js')
    ]).then(([{ startRecording, stopRecording }, { getRecordingState }]) => {
      const { isRecording, currentTaskId, events } = getRecordingState();
      
      if (message.action === "startRecording") {
        startRecording(message.taskId, message.startAtMs);
        const newState = getRecordingState();
        sendResponse({
          status: "recording started", 
          isRecording: newState.isRecording, 
          taskId: newState.currentTaskId
        });
      } else if (message.action === "stopRecording") {
        stopRecording();
        const newState = getRecordingState();
        sendResponse({
          status: "recording stopped", 
          eventsCount: newState.events.length
        });
      }
    }).catch(err => {
      console.error('❌ Error handling message:', err);
      sendResponse({ status: "error", error: err.message });
    });

    return true; // Required for async sendResponse
  });

  // Check if we should resume recording (handles navigation during active recording)
  chrome.storage.local.get(['isRecording', 'currentTaskId', 'taskHistory'], (data) => {
    if (data.isRecording && data.currentTaskId) {
      console.log("🔄 Resuming recording for task:", data.currentTaskId);
      
      // Get existing events for this task
      const existingEvents = (data.taskHistory && data.taskHistory[data.currentTaskId]) 
        ? (data.taskHistory[data.currentTaskId].events || [])
        : [];
      
      // Resume recording session
      import('./recorder/session/initialization.js').then(({ initializeRecordingSession }) => {
        initializeRecordingSession(data.currentTaskId, {
          isResuming: true,
          existingEvents: existingEvents,
          clearCache: false
        });
        console.log('✅ Recording session resumed');
      });
    } else {
      console.log('ℹ️ No active recording to resume');
    }
  });

  console.log('✅ Task Recorder content script ready');
})();<|MERGE_RESOLUTION|>--- conflicted
+++ resolved
@@ -15,705 +15,36 @@
 // - session: Recording session initialization, start/stop lifecycle
 // - utils: Helper functions and element utilities
 
-(function() {
-  // Prevent re-injection for new recording sessions
-  if (window.taskRecorderInitialized) {
-    console.log("Recorder script re-injected, skipping");
-    return;
+import { preAttachCriticalListeners } from './recorder/listeners/critical-listeners.js';
+import { setupMessageListener } from './recorder/session/lifecycle.js';
+import { checkAndResumeRecording } from './recorder/session/initialization.js';
+import { getRecordingState } from './recorder/state/recording-state.js';
+
+console.log('🚀 Task Recorder content script starting...');
+
+// Prevent re-injection for new recording sessions
+if (window.taskRecorderInitialized) {
+  console.log("Recorder script re-injected, skipping");
+} else {
+  window.taskRecorderInitialized = true;
+
+  // Attach critical listeners first (must be synchronous and early)
+  if (!window.__recorderCriticalAttached) {
+    preAttachCriticalListeners();
+    window.__recorderCriticalAttached = true;
+    console.log('✅ Critical listeners pre-attached');
+  } else {
+    console.log('ℹ️ Critical listeners already attached (previous injection)');
   }
 
-<<<<<<< HEAD
-  window.taskRecorderInitialized = true;
-  console.log("🚀 Task Recorder content script starting...");
-
-  // Import and initialize critical listeners first (must be synchronous)
-  import('./recorder/listeners/critical-listeners.js').then(({ preAttachCriticalListeners }) => {
-    if (!window.__recorderCriticalAttached) {
-      preAttachCriticalListeners();
-      window.__recorderCriticalAttached = true;
-      console.log('✅ Critical listeners pre-attached');
-=======
-  function flushPrebuffer(startMs) {
-    try {
-      const cutoff = (typeof startMs === 'number' ? startMs : Date.now()) - 250; // small margin
-      const items = prebufferEvents.filter(x => x.ts >= cutoff);
-      if (items.length) {
-        console.log('Flushing prebuffered events:', items.length);
-      }
-      items.forEach(({ ev }) => {
-        try { recordEvent(ev); } catch (err) { console.warn('Failed to flush prebuffered event:', err); }
-      });
-    } finally {
-      prebufferEvents.length = 0;
-    }
-  }
-
-  function mergeEventConfig(userConfig) {
-    const configClone = JSON.parse(JSON.stringify(DEFAULT_EVENT_CONFIG));
-
-    if (!userConfig) {
-      return configClone;
-    }
-
-    if (Array.isArray(userConfig.domEvents)) {
-      const existingDom = new Map(configClone.domEvents.map(evt => [evt.name, evt]));
-      userConfig.domEvents.forEach(evt => {
-        if (!evt || !evt.name) {
-          return;
-        }
-        if (existingDom.has(evt.name)) {
-          Object.assign(existingDom.get(evt.name), evt);
-        } else {
-          configClone.domEvents.push(evt);
-        }
-      });
-    }
-
-    if (Array.isArray(userConfig.navigationEvents)) {
-      const existingNav = new Map(configClone.navigationEvents.map(evt => [evt.name, evt]));
-      userConfig.navigationEvents.forEach(evt => {
-        if (!evt || !evt.name) {
-          return;
-        }
-        if (existingNav.has(evt.name)) {
-          Object.assign(existingNav.get(evt.name), evt);
-        } else {
-          configClone.navigationEvents.push(evt);
-        }
-      });
-    }
-
-    if (userConfig.observers && typeof userConfig.observers.dynamicDom === 'boolean') {
-      configClone.observers.dynamicDom = userConfig.observers.dynamicDom;
-    }
-
-    if (userConfig.htmlCapture && typeof userConfig.htmlCapture.enabled === 'boolean') {
-      configClone.htmlCapture.enabled = userConfig.htmlCapture.enabled;
-    }
-
-    return configClone;
-  }
-
-  let htmlCaptureEnabled = true;
-
-  async function loadEventConfig() {
-    if (cachedEventConfig) {
-      return cachedEventConfig;
-    }
-
-    try {
-      const configUrl = chrome.runtime.getURL('event-config.json');
-      const response = await fetch(configUrl, { cache: 'no-cache' });
-      if (!response.ok) {
-        throw new Error(`Failed to load event-config.json: ${response.status}`);
-      }
-      const userConfig = await response.json();
-      cachedEventConfig = mergeEventConfig(userConfig);
-    } catch (error) {
-      console.warn('Falling back to default event configuration.', error);
-      cachedEventConfig = mergeEventConfig(null);
-    }
-
-    htmlCaptureEnabled = !!cachedEventConfig.htmlCapture?.enabled;
-
-    return cachedEventConfig;
-  }
-
-  const debouncedRecordInput = debounce((e) => {
-    const val = getElementValueUnified(e.target);
-    if (val !== lastEventData.lastInputValue) {
-      recordEvent(e);
-    }
-  }, 300);
-
-  const debouncedRecordScroll = debounce((e) => {
-    recordEvent(e);
-  }, 100);
-
-  // Track click behavior to handle double-clicks and rapid clicks
-  const clickState = {
-    lastClickTime: 0,
-    lastMouseUpTime: 0,
-    lastClickTarget: null,
-    lastClickButton: null,
-    lastClickCoords: null,
-    clickCount: 0
-  };
-
-  // Verify that our event capture is working correctly
-  const eventVerification = {
-    clicks: [],
-    inputs: [],
-    navigations: [],
-    lastEventTime: 0
-  };
-
-  // Test mode settings for debugging and validation
-  const testMode = {
-    enabled: true,
-    validationQueue: [],
-    lastValidationTime: 0,
-    validationInterval: 1000, // Check every second
-    maxQueueSize: 100        // Don't let the queue get too big
-  };
-
-  // Format timestamps in a consistent way
-  function formatTimestamp(timestamp) {
-    return new Date(timestamp).toISOString();
-  }
-
-
-
-  function captureHtml(eventType, sourceDocument = document) {
-    if (!htmlCaptureEnabled) {
-      return;
-    }
-    console.log('XXXXX approved html capture')
-
-    const doc = sourceDocument || document;
-    const clone = doc.documentElement.cloneNode(true);
-
-    // // --- 1. Remove scripts and noscripts ---
-    // clone.querySelectorAll('script, noscript').forEach(el => el.remove());
-    // // --- 2. Remove inline event handlers (e.g., onclick) ---
-    // clone.querySelectorAll('*').forEach(el => {
-    //   for (const attr of Array.from(el.attributes)) {
-    //     if (attr.name.startsWith('on')) el.removeAttribute(attr.name);
-    //   }
-    // });
-    // --- 3. Inline all stylesheets, minified ---
-    let styles = [];
-    try {
-      styles = Array.from(doc.styleSheets);
-    } catch (err) {
-      console.warn('Unable to access stylesheets for HTML capture:', err);
-      styles = [];
-    }
-    for (const sheet of styles) {
-      try {
-        const rules = Array.from(sheet.cssRules)
-          .map(r => r.cssText.replace(/\s+/g, ' ').trim())
-          .join('');
-        const style = doc.createElement('style');
-        style.textContent = rules;
-        clone.querySelector('head').appendChild(style);
-      } catch (err) {
-        // Cross-origin stylesheets may not be accessible
-        console.warn('Skipped stylesheet:', sheet.href);
-      }
-    }
-    // --- 4. Remove unnecessary attributes (but keep accessibility-relevant ones) ---
-    // const keepAttrs = [
-    //   'id', 'class', 'href', 'src', 'type', 'value', 'name', 'for', 'data-bid'
-    // ];
-    // clone.querySelectorAll('*').forEach(el => {
-    //   for (const attr of Array.from(el.attributes)) {
-    //     if (!keepAttrs.some(k => attr.name.startsWith(k))) {
-    //       el.removeAttribute(attr.name);
-    //     }
-    //   }
-    // });
-    // // --- 5. Remove heavy media sources ---
-    // clone.querySelectorAll('img, video, source').forEach(el => {
-    //   el.removeAttribute('src');
-    // });
-    
-    // --- 6. Minify the resulting HTML ---
-    const currentHtml =
-      '<!DOCTYPE html>\n' +
-      clone.outerHTML
-        .replace(/\s+/g, ' ')   // collapse whitespace
-        .replace(/> </g, '><'); // remove inter-tag spaces
-    
-    chrome.runtime.sendMessage({ 
-      type: 'htmlCapture', 
-      event: {
-        html: currentHtml,
-        type: 'htmlCapture',
-        eventType: eventType,
-        timestamp: Date.now(),
-        url: (doc.defaultView && doc.defaultView.location)
-          ? doc.defaultView.location.href
-          : window.location.href
-      } 
-    });
-    if (eventType ==="change") {
-      HTMLCOOLDOWNOVERRIDE = Date.now();
-    }
-  }
-
-  document.addEventListener('DOMContentLoaded', function() {
-    isNewPageLoad = true; // Reset first page load flag
-    requestHtmlCapture('new page loaded');
-  });
-
-  // This function helps us decide if we should ignore an event
-  // We don't want to record every tiny movement or duplicate actions
-  function shouldIgnoreEvent(event, type) {
-    const { primary: resolvedTarget, original: originalTarget } = resolveEventTarget(event.target);
-    const element = resolvedTarget || originalTarget;
-    if (!element) {
-      return true;
-    }
-
-    const currentValue = getElementValueUnified(element);
-    const currentTime = Date.now();
-    
-    // Special handling for clicks - we want to be smart about what clicks we record
-    if (type === EVENT_TYPES.CLICK || type === 'mouseup') {
-        const isClickEvent = type === EVENT_TYPES.CLICK;
-        const sameTarget = element === clickState.lastClickTarget;
-        const sameButton = clickState.lastClickButton === event.button;
-        const lastCoords = clickState.lastClickCoords;
-        const currentCoords = {
-            x: typeof event.screenX === 'number' ? event.screenX : 0,
-            y: typeof event.screenY === 'number' ? event.screenY : 0
-        };
-        const previousTime = isClickEvent ? clickState.lastClickTime : clickState.lastMouseUpTime;
-
-        if (lastCoords && sameButton) {
-            const deltaX = Math.abs(currentCoords.x - lastCoords.x);
-            const deltaY = Math.abs(currentCoords.y - lastCoords.y);
-            const isSameSpot = deltaX <= 2 && deltaY <= 2;
-            if (isSameSpot && previousTime && (currentTime - previousTime) < 200) {
-                return true;
-            }
-        }
-
-        // Ignore super quick consecutive clicks on the same element
-        if (isClickEvent && previousTime && sameTarget && (currentTime - previousTime) < 25) {
-            return true;
-        }
-
-        // Remember this click for next time
-        if (isClickEvent) {
-            clickState.lastClickTime = currentTime;
-        } else {
-            clickState.lastMouseUpTime = currentTime;
-        }
-        clickState.lastClickTarget = element;
-        clickState.lastClickButton = event.button;
-        clickState.lastClickCoords = currentCoords;
-        clickState.clickCount++;
-        
-        // Log what we clicked on - helpful for debugging
-        // console.log(`Click detected on:`, {
-        //     element: element.tagName,
-        //     id: element.id,
-        //     class: element.className,
-        //     text: element.textContent.trim().substring(0, 50),
-        //     clickCount: clickState.clickCount,
-        //     type: type,
-        //     timestamp: new Date(currentTime).toISOString(),
-        //     button: event.button,  // Which mouse button was used
-        //     buttons: event.buttons // State of all mouse buttons
-        // });
-
-        // Always record clicks on interactive elements (buttons, links, etc.)
-        if (isInteractiveElement(element)) {
-            return false;
-        }
-    }
-    
-    // Handle input events - we only care about actual changes
-    if (type === EVENT_TYPES.INPUT) {
-        // Skip if the value hasn't changed
-        if (currentValue === lastEventData.lastInputValue) {
-            return true;
-        }
-        // Remember this value for next time
-        lastEventData.lastInputValue = currentValue;
-    }
-
-    // Handle scroll events - we only care about significant scrolling
-    if (type === EVENT_TYPES.SCROLL) {
-        const scrollThreshold = 50; // pixels
-        if (Math.abs(event.deltaY) < scrollThreshold) {
-            return true; // Ignore tiny scrolls
-        }
-    }
-
-    // Handle mouse hover events - only record for interactive elements or tooltips
-    if (type === EVENT_TYPES.MOUSE_OVER || type === EVENT_TYPES.MOUSE_OUT) {
-        if (!isInteractiveElement(element) && !element.hasAttribute('title')) {
-            return true; // Ignore hovering over regular text
-        }
-    }
-
-    // Check for duplicate events within a short time window
-    if (type !== EVENT_TYPES.CLICK &&
-        type !== EVENT_TYPES.INPUT &&
-        lastEventData.type === type && 
-        lastEventData.target === element && 
-        currentTime - lastEventData.timestamp < 300) {
-        return true; // Ignore duplicates within 300ms
-    }
-    
-    // Update our memory of the last event
-    lastEventData.type = type;
-    lastEventData.target = element;
-    lastEventData.value = currentValue;
-    lastEventData.timestamp = currentTime;
-    
-    return false;
-  }
-
-  // Helper to identify interactive elements that users can click or interact with
-  function isInteractiveElement(element) {
-    const interactiveTags = ['button', 'input', 'select', 'textarea', 'a'];
-    const interactiveRoles = ['button', 'link', 'checkbox', 'radio', 'textbox', 'combobox', 'listbox', 'menuitem'];
-    
-    return (
-      interactiveTags.includes(element.tagName.toLowerCase()) ||
-      interactiveRoles.includes(element.getAttribute('role')) ||
-      element.onclick != null ||
-      element.getAttribute('tabindex') === '0'
-    );
-  }
-
-  // Quick check for images and links
-  function isImageOrLink(element) {
-    return element.tagName.toLowerCase() === 'img' || element.tagName.toLowerCase() === 'a';
-  }
-
-  // Get a CSS selector path to uniquely identify an element
-  // This helps us find elements again later, even if the page changes
-  function getElementCssPath(element) {
-    if (!element || element.nodeType !== 1) return '';
-    
-    let path = [];
-    while (element && element.nodeType === 1) {
-      let selector = element.tagName.toLowerCase();
-      
-      // If element has an ID, we can stop here - IDs are unique!
-      if (element.id) {
-        selector += '#' + element.id;
-        path.unshift(selector);
-        break;
-      } else {
-        // Add classes to make the selector more specific
-        if (element.className && typeof element.className === 'string') {
-          const classes = element.className.split(/\s+/).filter(c => c);
-          if (classes.length > 0) {
-            selector += '.' + classes.join('.');
-          }
-        }
-        
-        // Add position information if there are similar siblings
-        let sibling = element, index = 1;
-        while (sibling = sibling.previousElementSibling) {
-          if (sibling.tagName === element.tagName) index++;
-        }
-        if (index > 1) selector += ':nth-of-type(' + index + ')';
-        
-        path.unshift(selector);
-        element = element.parentNode;
-      }
-      
-      // Keep the path reasonably short
-      if (path.length > 5) break;
-    }
-    
-    return path.join(' > ');
-  }
-
-  // Utility function to get element XPath
-  function getElementXPath(element) {
-    if (!element || element.nodeType !== 1) return '';
-    
-    if (element.id !== '') {
-      return `//*[@id="${element.id}"]`;
-    }
-      // Handle document root
-    if (element === document.documentElement) {
-      return '/html';
-    }
-    
-    if (element === document.body) {
-      return '/html/body';
-    }
-    if (!element.parentNode) {
-      return ''; // Detached element
-    }
-    
-    let ix = 0;
-    const siblings = element.parentNode.childNodes;
-    for (let i = 0; i < siblings.length; i++) {
-      const sibling = siblings[i];
-      if (sibling === element) {
-        const parentPath = getElementXPath(element.parentNode);
-        const tagName = element.tagName.toLowerCase();
-        const index = ix + 1;
-        return `${parentPath}/${tagName}[${index}]`;
-        // return getElementXPath(element.parentNode) + '/' + element.tagName.toLowerCase() + '[' + (ix + 1) + ']';
-      }
-      if (sibling.nodeType === 1 && sibling.tagName === element.tagName) {
-        ix++;
-      }
-    }
-  }
-
-  // Function to get stable BID for an element (BrowserGym)
-  function getStableBID(element) {
-    // First try to get BrowserGym injected BID
-    if (element.hasAttribute('data-bid')) {
-      return element.getAttribute('data-bid');
-    }
-
-    // Fallback: try common attributes
-    const attributes = [
-      { attr: 'data-testid', prefix: 'test-' },
-      { attr: 'aria-label', prefix: 'aria-' },
-      { attr: 'id', prefix: 'id-' },
-      { attr: 'name', prefix: 'name-' },
-      { attr: 'placeholder', prefix: 'place-' },
-      { attr: 'alt', prefix: 'alt-' },
-      { attr: 'title', prefix: 'title-' },
-      { attr: 'role', prefix: 'role-' }
-    ];
-
-    for (const { attr, prefix } of attributes) {
-      const value = element.getAttribute(attr);
-      if (value) {
-        return prefix + value.toLowerCase().replace(/[^a-z0-9]/g, '-');
-      }
-    }
-
-    // Last fallback: generate a semantic hash
-    const tag = element.tagName.toLowerCase();
-    const classes = element.className && typeof element.className === 'string'
-      ? element.className.split(/\s+/).filter(c => c).join('-')
-      : '';
-    const text = element.textContent ? element.textContent.trim().substring(0, 30) : '';
-    const siblings = Array.from(element.parentNode?.children || []);
-    const index = siblings.indexOf(element);
-    const semanticId = `${tag}-${classes}-${text}-${index}`;
-    const hash = hashString(semanticId);
-    return `${tag}${classes ? '-' + classes : ''}-${hash}`.toLowerCase().replace(/[^a-z0-9-]/g, '-');
-  }
-
-  // Enhanced hash function for better uniqueness
-  function hashString(str) {
-    let hash = 5381;
-    for (let i = 0; i < str.length; i++) {
-      hash = ((hash << 5) + hash) + str.charCodeAt(i);
-    }
-    // Convert to base36 and take first 6 characters
-    return (hash >>> 0).toString(36).substring(0, 6);
-  }
-
-  function resolveEventTarget(node) {
-    if (!node) {
-      return { primary: null, original: null };
-    }
-
-    let element = node;
-    if (element.nodeType !== Node.ELEMENT_NODE) {
-      element = element.parentElement;
-    }
-
-    if (!element) {
-      return { primary: null, original: null };
-    }
-
-    const interactiveSelector = [
-      'button',
-      'select',
-      'textarea',
-      'input',
-      'option',
-      'label',
-      'summary',
-      'details',
-      'a[href]',
-      '[role=\"button\"]',
-      '[role=\"link\"]',
-      '[role=\"menuitem\"]',
-      '[role=\"option\"]',
-      '[role=\"radio\"]',
-      '[role=\"checkbox\"]',
-      '[role=\"tab\"]',
-      '[role=\"textbox\"]',
-      '[contenteditable]',
-      '[data-action]',
-      '[data-testid]',
-      '[data-bid]',
-      '[aria-label]',
-      '[aria-labelledby]',
-      '[tabindex]:not([tabindex=\"-1\"])'
-    ].join(', ');
-
-    const primary = element.closest(interactiveSelector) || element;
-    return { primary, original: element };
-  }
-
-  function getElementBoundingBox(element) {
-    if (!element || typeof element.getBoundingClientRect !== 'function') {
-      return null;
-    }
-
-    try {
-      const rect = element.getBoundingClientRect();
-      if (!rect) return null;
-      if (typeof rect.toJSON === 'function') {
-        return rect.toJSON();
-      }
-      return {
-        x: rect.x,
-        y: rect.y,
-        width: rect.width,
-        height: rect.height,
-        top: rect.top,
-        right: rect.right,
-        bottom: rect.bottom,
-        left: rect.left
-      };
-    } catch (err) {
-      console.error('Failed to compute bounding box:', err);
-      return null;
-    }
-  }
-
-  function buildTargetMetadata(element) {
-    if (!element || element.nodeType !== Node.ELEMENT_NODE) {
-      return null;
-    }
-
-    const attributes = {};
-    try {
-      Array.from(element.attributes || []).forEach(attr => {
-        attributes[attr.name] = attr.value;
-      });
-    } catch (err) {
-      console.warn('Failed to serialize attributes for element', element, err);
-    }
-
-    let textContent = element.textContent || '';
-    textContent = textContent.trim().replace(/\s+/g, ' ');
-    const truncatedText = textContent.length > 200 ? `${textContent.slice(0, 200)}...` : textContent;
-
-    let outerHTMLSnippet = null;
-    let outerHTMLFull = null;
-    if (typeof element.outerHTML === 'string') {
-      const trimmedOuter = element.outerHTML.trim();
-      if (trimmedOuter) {
-        outerHTMLFull = trimmedOuter;
-        outerHTMLSnippet = trimmedOuter.length > 3000
-          ? `${trimmedOuter.slice(0, 3000)}...`
-          : trimmedOuter;
-      }
-    }
-
-    return {
-      tag: element.tagName,
-      id: element.id,
-      class: element.className,
-      text: truncatedText,
-      value: element.value,
-      isInteractive: isInteractiveElement(element),
-      xpath: getElementXPath(element),
-      cssPath: getElementCssPath(element),
-      bid: getStableBID(element),
-      a11y: getA11yIdentifiers(element),
-      attributes,
-      boundingBox: getElementBoundingBox(element),
-      browsergym_set_of_marks: element.getAttribute('browsergym_set_of_marks') || null,
-      browsergym_visibility_ratio: element.getAttribute('browsergym_visibility_ratio') || null,
-      outerHTMLSnippet,
-      outerHTMLFull
-    };
-  }
-
-  // Function to verify and log event capture
-  function verifyEventCapture(event, type) {
-    const currentTime = Date.now();
-    const { primary: resolvedTarget, original: originalTarget } = resolveEventTarget(event.target);
-    const element = resolvedTarget || originalTarget || event.target;
-    
-    // Enhanced logging for click events
-    if (type === EVENT_TYPES.CLICK) {
-        console.log(`Click verification:`, {
-            type: type,
-            element: {
-                tag: element.tagName,
-                id: element.id,
-                class: element.className,
-                text: element.textContent.trim().substring(0, 50),
-                value: element.value || '',
-                isInteractive: isInteractiveElement(element)
-            },
-            time: new Date(currentTime).toISOString(),
-            url: window.location.href,
-            clickCount: clickState.clickCount
-        });
->>>>>>> da2e1ada
-    } else {
-      console.log('ℹ️ Critical listeners already attached (previous injection)');
-    }
-  });
-
   // Make recording state accessible for debugging
-  import('./recorder/state/recording-state.js').then(({ getRecordingState }) => {
-    window.__recorderState = getRecordingState;
-  });
+  window.__recorderState = getRecordingState;
 
   // Setup message listener for start/stop commands from popup/background
-  chrome.runtime.onMessage.addListener((message, sender, sendResponse) => {
-    console.log("📬 Message received in recorder:", message.action);
-
-    Promise.all([
-      import('./recorder/session/lifecycle.js'),
-      import('./recorder/state/recording-state.js')
-    ]).then(([{ startRecording, stopRecording }, { getRecordingState }]) => {
-      const { isRecording, currentTaskId, events } = getRecordingState();
-      
-      if (message.action === "startRecording") {
-        startRecording(message.taskId, message.startAtMs);
-        const newState = getRecordingState();
-        sendResponse({
-          status: "recording started", 
-          isRecording: newState.isRecording, 
-          taskId: newState.currentTaskId
-        });
-      } else if (message.action === "stopRecording") {
-        stopRecording();
-        const newState = getRecordingState();
-        sendResponse({
-          status: "recording stopped", 
-          eventsCount: newState.events.length
-        });
-      }
-    }).catch(err => {
-      console.error('❌ Error handling message:', err);
-      sendResponse({ status: "error", error: err.message });
-    });
-
-    return true; // Required for async sendResponse
-  });
+  setupMessageListener();
 
   // Check if we should resume recording (handles navigation during active recording)
-  chrome.storage.local.get(['isRecording', 'currentTaskId', 'taskHistory'], (data) => {
-    if (data.isRecording && data.currentTaskId) {
-      console.log("🔄 Resuming recording for task:", data.currentTaskId);
-      
-      // Get existing events for this task
-      const existingEvents = (data.taskHistory && data.taskHistory[data.currentTaskId]) 
-        ? (data.taskHistory[data.currentTaskId].events || [])
-        : [];
-      
-      // Resume recording session
-      import('./recorder/session/initialization.js').then(({ initializeRecordingSession }) => {
-        initializeRecordingSession(data.currentTaskId, {
-          isResuming: true,
-          existingEvents: existingEvents,
-          clearCache: false
-        });
-        console.log('✅ Recording session resumed');
-      });
-    } else {
-      console.log('ℹ️ No active recording to resume');
-    }
-  });
+  checkAndResumeRecording();
 
   console.log('✅ Task Recorder content script ready');
-})();+}